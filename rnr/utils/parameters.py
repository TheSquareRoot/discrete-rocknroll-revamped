--- conflicted
+++ resolved
@@ -27,7 +27,7 @@
     # Creation of derived parameters
     # i.e. params indirectly defined by the user, and that are practical to store as parameters
     config['sizedistrib']['nmodes'] = len(config['sizedistrib']['modes'])
-    
+
     # ADHESION PARAMETERS
     # If biasi params are selected, user should not define custom median and scatter values
     if config['adhdistrib']['dist_params'] == 'biasi':
@@ -36,19 +36,11 @@
 
         if config['physics']['adhesion_model'] == 'Rabinovich':
             logger.error('Biasi parameters should only be used with the JKR model.')
-            
+
     # SIMULATION PARAMETERS
-<<<<<<< HEAD
     if config['simulation']['duration'] < config['simulation']['dt']:
         logger.error(f'dt must be smaller than total duration. dt set to {config["simulation"]["duration"]:.2f}s')
         config['simulation']['dt'] = config['simulation']['duration']
 
     if config['simulation']['duration'] < config['simulation']['acc_time']:
-=======
-    if config['simulation']['duration'] < config['simulaiton']['dt']:
-        logger.error(f'dt must be smaller than total duration. dt set to {config["simulation"]["duration"]:.2f}s')
-        config['simulation']['dt'] = config['simulaiton']['duration']
-
-    if config['simulation']['duration'] < config['simulaiton']['acc_time']:
->>>>>>> 3f3cf3ab
         logger.warning('Spin-up time is longer than simulation time.')