--- conflicted
+++ resolved
@@ -1,12 +1,8 @@
-<<<<<<< HEAD
 import matplotlib.pyplot as plt
 import numpy as np
 
-from .check_config import check_config
-=======
+from .config import setup_logging
 from .parameters import check_config, load_config
->>>>>>> 5b8f7d85
-from .config import setup_logging
 
 from .aeromodel import BaseAeroModel
 from .distribution import SizeDistributionBuilder, AdhesionDistributionBuilder
